name: CD

on:
  push:
    branches:
      - main
      - master

# Sets permissions of the GITHUB_TOKEN to allow deployment to GitHub Pages
permissions:
  contents: read
  pages: write
  id-token: write

# Allow one concurrent deployment
concurrency:
  group: "pages"
  cancel-in-progress: true

jobs:
  coverage:
    name: Deploy Coverage Results
    runs-on: ubuntu-latest

    steps:
      - name: Checkout
        uses: actions/checkout@v3

      - name: Set up Python
        uses: actions/setup-python@v4
        with:
          python-version: "3.10"

      - name: Install dependencies
        shell: bash -l {0}
        run: |
          python -m pip install .[test,optional]
      - name: Run Tests
        shell: bash -l {0}
        run: |
          pytest -n auto --cov=patch_denoise --cov-report xml:coverage.xml

      - name: Upload coverage to Codecov
        uses: codecov/codecov-action@v3
        with:
          flags: unittests # optional
          file: coverage.xml
          name: codecov-umbrella # optional
          fail_ci_if_error: false # optional (default = false)
          verbose: true # optional (default = false)
          
  makedocs:
    name: Deploy API Documentation
    runs-on: ubuntu-latest
    if: success()

    steps:
      - name: Checkout
        uses: actions/checkout@v3

      - name: Set up Python
        uses: actions/setup-python@v4
        with:
          python-version: "3.10"
      - name: Install dependencies
        shell: bash -l {0}
        run: |
          python -m pip install --upgrade pip
          python -m pip install .[optional,doc]

      - name: Build API documentation
        run: |
          python -m sphinx docs docs_build

      - name: Upload artifact
        uses: actions/upload-pages-artifact@v1
        with:
          # Upload entire repository
          path: 'docs_build'

      - name: Deploy to GitHub Pages
        id: deployment
        uses: actions/deploy-pages@v1

  build-n-publish:
    name: Build and publish Python 🐍 distributions 📦 to TestPyPI
    runs-on: ubuntu-latest
    steps:
    - name: Checkout
      uses: actions/checkout@v3

    - name: Set up Python 3.10
      uses: actions/setup-python@v4
      with:
        python-version: "3.10"

    - name: Install pypa/build
      run: |
        python -m pip install build twine
        python -m pip install .

    - name: Build a binary wheel and a source tarball
      run: |
        python -m build --sdist --wheel --outdir dist/ .

    - name: Check Dist
      run: |
<<<<<<< HEAD
        python -m twine check dist/*
=======
        python -m twine check dist
>>>>>>> c9054e7b
    - name: Upload to Test PyPI
      run: |
        python -m twine -p ${{ secrets.TEST_PYPI_API }} upload dist/*<|MERGE_RESOLUTION|>--- conflicted
+++ resolved
@@ -105,11 +105,7 @@
 
     - name: Check Dist
       run: |
-<<<<<<< HEAD
-        python -m twine check dist/*
-=======
         python -m twine check dist
->>>>>>> c9054e7b
     - name: Upload to Test PyPI
       run: |
         python -m twine -p ${{ secrets.TEST_PYPI_API }} upload dist/*